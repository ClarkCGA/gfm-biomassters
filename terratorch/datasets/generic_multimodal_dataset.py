--- conflicted
+++ resolved
@@ -161,8 +161,7 @@
         self.image_modalities = image_modalities or self.modalities
         self.non_image_modalities = list(set(self.modalities) - set(image_modalities))
         self.modalities = self.image_modalities + self.non_image_modalities  # Ensure image modalities to be first
-<<<<<<< HEAD
-=======
+
         if scalar_label:
             self.non_image_modalities += ["label"]
 
@@ -171,7 +170,6 @@
 
         if label_data_root is not None and not isinstance(label_data_root, list):
             label_data_root = [label_data_root]
->>>>>>> 817011a1
 
         self.constant_scale = constant_scale or {}
         self.no_data_replace = no_data_replace
@@ -227,7 +225,7 @@
         num_modalities = len(self.modalities) + int(label_data_root is not None)
 
         # Check for parquet and csv files with modality data and read the file
-<<<<<<< HEAD
+
         for m, m_path in data_root.items():
             if os.path.isfile(m_path):
                 data_root[m] = load_table_data(m_path)
@@ -243,38 +241,6 @@
                 if not any(f in label_data_root.index for f in valid_files[:100]):
                     warnings.warn(f"Keys expected in table index (first column) for labels (file: {label_data_root}). "
                                   f"The keys {valid_files[:3] + ['...']} are not in the index.")
-=======
-        for m, m_paths in data_root.items():
-            m_dfs = []
-            for m_path in m_paths:
-                if os.path.isfile(m_path):
-                    m_dfs.append(load_table_data(m_path))
-            if len(m_dfs):
-                # Replace paths with DataFrame
-                data_root[m] = pd.concat(m_dfs, axis=0)
-
-                # Check for sample key
-                assert list(valid_files)[0] in data_root[m].index, (
-                    f"Sample key expected in table index (first column) for {m}, "
-                    f"key '{list(valid_files)[0]}' is not in index [{list(data_root[m].index[:3])}, ...]"
-                )
-
-        if label_data_root is not None:
-            # Check for parquet and csv files with labels and read the file
-            l_dfs = []
-            for l_path in label_data_root:
-                if os.path.isfile(l_path):
-                    l_dfs.append(load_table_data(l_path))
-            if len(l_dfs):
-                # Replace paths with DataFrame
-                label_data_root = pd.concat(l_dfs, axis=0)
-
-                # Check for sample key
-                assert list(valid_files)[0] in label_data_root.index, (
-                    f"Sample key expected in table index (first column) of the labels, "
-                    f"key '{list(valid_files)[0]}' is not in label index [{list(label_data_root.index[:3])}, ...]"
-                )
->>>>>>> 817011a1
 
         # Iterate over all files in split
         for file in valid_files:
@@ -343,15 +309,12 @@
 
                 self.filter_indices[m] = [self.dataset_bands[m].index(band) for band in self.output_bands[m]]
 
-<<<<<<< HEAD
-=======
             if not self.channel_position:
                 logger.warning(
                     "output_bands is defined but no channel_position is provided. "
                     "Channels must be in the last dimension, otherwise provide channel_position."
                 )
 
->>>>>>> 817011a1
         # If no transform is given, apply only to transform to torch tensor
         if isinstance(transform, A.Compose):
             self.transform = MultimodalTransforms(transform,
