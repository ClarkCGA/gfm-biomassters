--- conflicted
+++ resolved
@@ -390,16 +390,10 @@
     bands: list[HLSBands] | None = None,
     vit_adapter: bool = False,
     **kwargs,
-<<<<<<< HEAD
 ) -> PrithviViT | PrithviViTAdapter:
     return _create_prithvi(
         "prithvi_eo_tiny", pretrained=pretrained, model_bands=bands, vit_adapter=vit_adapter, **kwargs
     )
-=======
-) -> PrithviViT:
-
-    return _create_prithvi("prithvi_eo_tiny", pretrained=pretrained, **dict({"model_bands": bands}, **kwargs))
->>>>>>> 7e2e7b38
 
 
 @TERRATORCH_BACKBONE_REGISTRY.register
@@ -408,16 +402,10 @@
     bands: list[HLSBands] | None = None,
     vit_adapter: bool = False,
     **kwargs,
-<<<<<<< HEAD
 ) -> PrithviViT | PrithviViTAdapter:
     return _create_prithvi(
         "prithvi_eo_v1_100", pretrained=pretrained, model_bands=bands, vit_adapter=vit_adapter, **kwargs
     )
-=======
-) -> PrithviViT:
-
-    return _create_prithvi("prithvi_eo_v1_100", pretrained=pretrained, **dict({"model_bands": bands}, **kwargs))
->>>>>>> 7e2e7b38
 
 
 @TERRATORCH_BACKBONE_REGISTRY.register
@@ -431,10 +419,6 @@
         "prithvi_eo_v2_300", pretrained=pretrained, model_bands=bands, vit_adapter=vit_adapter, **kwargs
     )
 
-<<<<<<< HEAD
-=======
-    return _create_prithvi("prithvi_eo_v2_300", pretrained=pretrained, **dict({"model_bands": bands}, **kwargs))
->>>>>>> 7e2e7b38
 
 @TERRATORCH_BACKBONE_REGISTRY.register
 def prithvi_eo_v2_600(
@@ -442,16 +426,10 @@
     bands: list[HLSBands] | None = None,
     vit_adapter: bool = False,
     **kwargs,
-<<<<<<< HEAD
 ) -> PrithviViT | PrithviViTAdapter:
     return _create_prithvi(
         "prithvi_eo_v2_600", pretrained=pretrained, model_bands=bands, vit_adapter=vit_adapter, **kwargs
     )
-=======
-) -> PrithviViT:
-
-    return _create_prithvi("prithvi_eo_v2_600", pretrained=pretrained, **dict({"model_bands": bands}, **kwargs))
->>>>>>> 7e2e7b38
 
 
 @TERRATORCH_BACKBONE_REGISTRY.register
@@ -465,10 +443,6 @@
         "prithvi_eo_v2_300_tl", pretrained=pretrained, model_bands=bands, vit_adapter=vit_adapter, **kwargs
     )
 
-<<<<<<< HEAD
-=======
-    return _create_prithvi("prithvi_eo_v2_300_tl", pretrained=pretrained, **dict({"model_bands": bands}, **kwargs))
->>>>>>> 7e2e7b38
 
 @TERRATORCH_BACKBONE_REGISTRY.register
 def prithvi_eo_v2_600_tl(
@@ -476,16 +450,10 @@
     bands: list[HLSBands] | None = None,
     vit_adapter: bool = False,
     **kwargs,
-<<<<<<< HEAD
 ) -> PrithviViT | PrithviViTAdapter:
     return _create_prithvi(
         "prithvi_eo_v2_600_tl", pretrained=pretrained, model_bands=bands, vit_adapter=vit_adapter, **kwargs
     )
-=======
-) -> PrithviViT:
-
-    return _create_prithvi("prithvi_eo_v2_600_tl", pretrained=pretrained, **dict({"model_bands": bands}, **kwargs))
->>>>>>> 7e2e7b38
 
 
 # TODO: Remove prithvi_vit_tiny and prithvi_vit_100 before version 1.0.
@@ -504,10 +472,6 @@
 
     return prithvi_eo_tiny(pretrained=pretrained, model_bands=bands, vit_adapter=vit_adapter, **kwargs)
 
-<<<<<<< HEAD
-=======
-    return prithvi_eo_tiny(pretrained=pretrained, **dict({"model_bands": bands}, **kwargs))
->>>>>>> 7e2e7b38
 
 @TERRATORCH_BACKBONE_REGISTRY.register
 def prithvi_vit_100(
@@ -522,11 +486,7 @@
         FutureWarning,
     )
 
-<<<<<<< HEAD
     return prithvi_eo_v1_100(pretrained=pretrained, model_bands=bands, vit_adapter=vit_adapter, **kwargs)
-=======
-    return prithvi_eo_v1_100(pretrained=pretrained, **dict({"model_bands": bands}, **kwargs))
->>>>>>> 7e2e7b38
 
 
 # TODO: Remove timm_ errors before version v1.0.
