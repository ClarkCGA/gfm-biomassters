--- conflicted
+++ resolved
@@ -2,9 +2,9 @@
 
 
 import logging
+
 import terratorch.models.necks  # register necks  # noqa: F401
 from terratorch.models.encoder_decoder_factory import EncoderDecoderFactory
-from terratorch.models.object_detection_model_factory import ObjectDetectionModelFactory
 from terratorch.models.generic_unet_model_factory import GenericUnetModelFactory
 from terratorch.models.generic_model_factory import GenericModelFactory
 from terratorch.models.prithvi_model_factory import PrithviModelFactory
@@ -12,12 +12,8 @@
 from terratorch.models.satmae_model_factory import SatMAEModelFactory
 from terratorch.models.smp_model_factory import SMPModelFactory
 from terratorch.models.timm_model_factory import TimmModelFactory
-<<<<<<< HEAD
 from terratorch.models.object_detection_model_factory import ObjectDetectionModelFactory
-=======
 from terratorch.models.full_model_factory import FullModelFactory
->>>>>>> 5a6fc745
-
 try:
     granitewcx = True
     from terratorch.models.wxc_model_factory import WxCModelFactory
@@ -35,13 +31,9 @@
     "TimmModelFactory",
     "WxCModelFactory",
     "EncoderDecoderFactory",
-<<<<<<< HEAD
+    "FullModelFactory",
     "ObjectDetectionModelFactory"
-)
-=======
-    "FullModelFactory",
 )
 
 if granitewcx:
-    __all__.__add__((WxCModelFactory,))
->>>>>>> 5a6fc745
+    __all__.__add__((WxCModelFactory,))